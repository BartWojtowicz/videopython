--- conflicted
+++ resolved
@@ -53,10 +53,7 @@
     "numba>=0.61.0",
 ]
 
-<<<<<<< HEAD
-=======
 # We have to keep it to make PIP use those dependency groups, not only UV
->>>>>>> 18b2aa09
 [project.optional-dependencies]
 dev = [
     "ruff>=0.1.14",
