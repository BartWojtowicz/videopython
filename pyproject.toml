--- conflicted
+++ resolved
@@ -34,12 +34,9 @@
     "diffusers>=0.21.4",
     "torch>=2.1.0",
     "stability-sdk>=0.8.4",
-<<<<<<< HEAD
     "openai==1.3.5"
-=======
     "pydub>=0.25.1"
->>>>>>> 978ffac9
-]
+
 
 [project.urls]  # Optional
 "Homepage" = "https://github.com/bartwojtowicz/videopython/"
