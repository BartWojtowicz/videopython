import math
from abc import ABC, abstractmethod
from enum import Enum
from typing import final

import numpy as np

from videopython.base.video import Video


class Transitions(Enum):
    NULL = "null"
    FADE = "fade"


class Transition(ABC):
    """Abstract class for Transitions on Videos.

    To build a new transition, you need to implement the `_apply`
    abstractmethod.
    """

    @final
    def apply(self, videos: tuple[Video, Video], **kwargs) -> Video:
        assert videos[0].metadata.can_be_merged_with(videos[1].metadata)
        return self._apply(videos, **kwargs)

    @abstractmethod
    def _apply(self, videos: tuple[Video, Video], **kwargs) -> Video:
        pass


class InstantTransition(Transition):
    """Instant cut without any transition."""

    def _apply(self, videos: list[Video] | tuple[Video]) -> Video:
        return videos[0] + videos[1]


class FadeTransition(Transition):
    """Fade transition. Each video must last at least half of effect time."""

    def __init__(self, effect_time_seconds: float):
        self.effect_time_seconds = effect_time_seconds

    def fade(self, frames1, frames2):
        assert len(frames1) == len(frames2)
        t = len(frames1)
        linspace = np.linspace(0, 1, t).reshape(t, 1, 1, 1).astype(np.float16)
        transitioned_frames = (
            frames1.astype(np.float16) * (np.ones_like(linspace) - linspace)
            + frames2.astype(np.float16) * linspace
        )
        return transitioned_frames.astype(np.uint8)

    def _apply(self, videos: tuple[Video, Video]) -> Video:
        video_fps = videos[0].fps
        for video in videos:
            if video.total_seconds < self.effect_time_seconds:
                raise RuntimeError("Not enough space to make transition!")

        effect_time_fps = math.floor(self.effect_time_seconds * video_fps)
        transition = self.fade(
            videos[0].frames[-effect_time_fps:], videos[1].frames[:effect_time_fps]
        )
<<<<<<< HEAD
=======

>>>>>>> c29d1903
        transition_video = Video.from_frames(transition, video_fps)
        videos[0].frames = videos[0].frames[:-effect_time_fps]
        videos[1].frames = videos[1].frames[effect_time_fps:]
        return videos[0] + transition_video + videos[1]<|MERGE_RESOLUTION|>--- conflicted
+++ resolved
@@ -63,10 +63,7 @@
         transition = self.fade(
             videos[0].frames[-effect_time_fps:], videos[1].frames[:effect_time_fps]
         )
-<<<<<<< HEAD
-=======
 
->>>>>>> c29d1903
         transition_video = Video.from_frames(transition, video_fps)
         videos[0].frames = videos[0].frames[:-effect_time_fps]
         videos[1].frames = videos[1].frames[effect_time_fps:]
