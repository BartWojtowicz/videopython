--- conflicted
+++ resolved
@@ -50,15 +50,6 @@
         # Defaults to k_dpmpp_2m if not specified. Clip Guidance only supports ancestral samplers.
         # (Available Samplers: ddim, plms, k_euler, k_euler_ancestral, k_heun, k_dpm_2, k_dpm_2_ancestral, k_dpmpp_2s_ancestral, k_lms, k_dpmpp_2m, k_dpmpp_sde)
     )
-<<<<<<< HEAD
-
-    filename = f"{prompt[:min(len(prompt), 6 )].rstrip()}.png"
-    save_dir = LocationConfig.generated_files_dir / filename
-    if save_dir.exists():
-        filename = f"{prompt[:min(len(prompt), 6 )].rstrip()}{str(random.randint(1,100000000))}.png"
-        save_dir = LocationConfig.generated_files_dir / filename
-
-=======
     # Create output path
     if output_dir:
         output_dir = Path(output_dir)
@@ -67,7 +58,6 @@
         output_dir = Path(os.getcwd())
     filename = output_dir / generate_random_name(suffix=".png")
     # Parse API response
->>>>>>> 04766f50
     for resp in answers:
         for artifact in resp.artifacts:
             if artifact.finish_reason == generation.FILTER:
@@ -78,12 +68,8 @@
 
             if artifact.type == generation.ARTIFACT_IMAGE:
                 img = Image.open(io.BytesIO(artifact.binary))
-<<<<<<< HEAD
-                img.save(LocationConfig.generated_files_dir / filename)
-=======
                 img.save(filename)
             else:
                 raise ValueError(f"Unknown artifact type: {artifact.type}")
 
->>>>>>> 04766f50
     return np.array(img), filename