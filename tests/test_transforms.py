--- conflicted
+++ resolved
@@ -6,10 +6,7 @@
 
 @pytest.mark.parametrize("start, end", [(0,100), (100,101), (100, 120)])
 def test_cut_frames(start, end, small_video):
-<<<<<<< HEAD
-=======
 
->>>>>>> 48896af2
     cut_frames = CutFrames(start_frame=start, end_frame=end)
     start_frame = small_video.frames[start].copy()
     transformed = cut_frames.apply(small_video)
