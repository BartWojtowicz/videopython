from dataclasses import dataclass

import numpy as np
import pytest
from PIL import Image

from videopython.base.video import Video, VideoMetadata
from videopython.project_config import LocationConfig


@dataclass
class _Configuration:
    # Paths
<<<<<<< HEAD
    SHORT_VIDEO_PATH = str(LocationConfig.test_videos_dir / "fast_benchmark.mp4")
    LONG_VIDEO_PATH = str(LocationConfig.test_videos_dir / "slow_benchmark.mp4")
    SMALL_IMG_PATH = str(LocationConfig.test_videos_dir / "small_image.png")
=======
    SMALL_VIDEO_PATH = str(LocationConfig.test_videos_dir / "fast_benchmark.mp4")
    BIG_VIDEO_PATH = str(LocationConfig.test_videos_dir / "slow_benchmark.mp4")
>>>>>>> 6e61acac
    # Original metadata
    ORIGINAL_SMALL_METADATA = VideoMetadata(
        height=500, width=800, fps=24, frame_count=288, total_seconds=12
    )
    ORIGINAL_BIG_METADATA = VideoMetadata(
        height=1920, width=1080, fps=30, frame_count=401, total_seconds=13.37
    )

    # Target metadata
    TARGET_SMALL_METADATA = VideoMetadata(
        height=400,
        width=600,
        fps=24,
        frame_count=5 * 24,
        total_seconds=5,
    )
    TARGET_BIG_METADATA = VideoMetadata(
        height=1800,
        width=1000,
        fps=30,
        frame_count=10 * 30,
        total_seconds=10,
    )


@pytest.mark.parametrize(
    "video_path, target_metadata",
    [
        (
            _Configuration.SMALL_VIDEO_PATH,
            _Configuration.ORIGINAL_SMALL_METADATA,
        ),
        (_Configuration.BIG_VIDEO_PATH, _Configuration.ORIGINAL_BIG_METADATA),
    ],
)
def test_from_video(video_path: str, target_metadata: VideoMetadata):
    """Tests VideoMetadata.from_video."""
    metadata = VideoMetadata.from_video(video_path)
    assert metadata == target_metadata


@pytest.mark.parametrize(
    "video_path, target_metadata, expected",
    [
        (
            _Configuration.SMALL_VIDEO_PATH,
            _Configuration.TARGET_SMALL_METADATA,
            True,
        ),
        (
            _Configuration.BIG_VIDEO_PATH,
            _Configuration.TARGET_BIG_METADATA,
            True,
        ),
        (
            _Configuration.SMALL_VIDEO_PATH,
            _Configuration.TARGET_BIG_METADATA,
            False,
            # Cannot be downsampled, because target video is longer.
        ),
        (
            _Configuration.BIG_VIDEO_PATH,
            _Configuration.TARGET_SMALL_METADATA,
            True,
            # FPS differs, but can be downsampled
        ),
    ],
)
def test_can_be_downsampled_to(
    video_path: str,
    target_metadata: VideoMetadata,
    expected: bool,
):
    """Tests VideoMetadata.can_be_downsampled_to."""
    metadata = VideoMetadata.from_video(video_path)
    assert metadata.can_be_downsampled_to(target_metadata) == expected


def test_video_from_image():
    with Image.open(_Configuration.SMALL_IMG_PATH) as img:
        img = np.array(img)
    video = Video.from_image(img, fps=30, length=0.5)

    assert video.frames.shape == (15, *img.shape)
    assert video.fps == 30
    assert np.array_equal(video.frames[0], img)
    assert np.array_equal(video.frames[-1], img)


@pytest.mark.parametrize(
    "video_path, target_metadata",
    [
        (
            _Configuration.SMALL_VIDEO_PATH,
            _Configuration.ORIGINAL_SMALL_METADATA,
        ),
        (
            _Configuration.BIG_VIDEO_PATH,
            _Configuration.ORIGINAL_BIG_METADATA,
        ),
    ],
)
def test_load_video(video_path: str, target_metadata: VideoMetadata):
    """Tests Video.load_video."""
    video = Video.from_path(video_path)
    assert (video.frames.shape == target_metadata.get_video_shape()).all()<|MERGE_RESOLUTION|>--- conflicted
+++ resolved
@@ -11,14 +11,11 @@
 @dataclass
 class _Configuration:
     # Paths
-<<<<<<< HEAD
-    SHORT_VIDEO_PATH = str(LocationConfig.test_videos_dir / "fast_benchmark.mp4")
-    LONG_VIDEO_PATH = str(LocationConfig.test_videos_dir / "slow_benchmark.mp4")
+
     SMALL_IMG_PATH = str(LocationConfig.test_videos_dir / "small_image.png")
-=======
     SMALL_VIDEO_PATH = str(LocationConfig.test_videos_dir / "fast_benchmark.mp4")
     BIG_VIDEO_PATH = str(LocationConfig.test_videos_dir / "slow_benchmark.mp4")
->>>>>>> 6e61acac
+
     # Original metadata
     ORIGINAL_SMALL_METADATA = VideoMetadata(
         height=500, width=800, fps=24, frame_count=288, total_seconds=12
